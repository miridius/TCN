# CEN Protocol

> This is a work-in-progress document. Changes are tracked through PRs
> and issues.

This document describes **Contact Event Numbers**, a decentralized,
privacy-first contact tracing protocol developed by [CoEpi] and [CovidWatch].
However, this protocol is not limited to use solely by CoEpi or CovidWatch, and
is built to be extensible, with the goal of being used more broadly.
The CEN protocol and related efforts are designed with the [Contact Tracing
Bill of Rights](/ContactTracingBillOfRights.md) in mind.

No personally-identifiable information is required by the
protocol, and although it is compatible with a trusted health authority, it
does not require one. Users' devices send short-range broadcasts over
Bluetooth to nearby devices. Later, a user who develops symptoms or tests
positive can report their status to their contacts with minimal loss of
privacy. Users who do not send reports reveal no information. Different
applications using the CEN protocol can interoperate, and the protocol can be
used with either verified test results or for self-reported symptoms via an
extensible report memo field.

PRs and Issues are welcome to be submitted directly to this repo. For questions
about the CEN Protocol or collaborating in more detail, contact
[Henry](mailto:hdevalence@hdevalence.ca?Subject=CEN%20Protocol) or
[Dana](mailto:dana+CoEpi@OpenAPS.org?Subject=CEN%20Protocol).

This repository also contains a reference implementation of the CEN protocol
written in Rust. View documentation by running `cargo doc --no-deps --open`,
and run tests by running `cargo test`.

**What's on this page:**

- [Introduction](#cen-protocol)
- [Ideal functionality and trust assumptions in contact tracing systems](#ideal-functionality-and-trust-assumptions-in-contact-tracing-systems)
- [A strawman protocol](#a-strawman-protocol)
- [The CEN Protocol](#the-cen-protocol)
- [CEN sharing with Bluetooth Low Energy](#cen-sharing-with-bluetooth-low-energy)
- [Contributors](#contributors)

As it is a work-in-progress, this page also contains [rough notes, yet to be
merged with the main document](#notes-to-be-merged-with-main-document)

## Ideal functionality and trust assumptions in contact tracing systems

Cryptography builds systems that mediate and rearrange trust, so before
beginning discussion of cryptographic approaches to contact tracing, it's
worthwhile to delineate categories of trust involved in the problem.

1.  **Location Privacy**.  Is any party trusted with access to location data,
    and if so, under what circumstances?  Because a contact tracing system
    allows users to report potential exposure to other users, this category can
    be usefully subdivided into *reporter privacy* and *receiver privacy*.

2.  **Functional Capacity**.  Does the system trust that health authorities
    will be able to carry out their functions, or is it resilient in case they
    become overwhelmed and are unable to?

3.  **Report Integrity**.  What measures does the system use, if any, to
    determine the integrity of a report of symptoms or test status?

Contact tracing is used to identify people who may have been exposed to
infection and notify them of their exposure, allowing isolation, testing, or
treatment as may be appropriate.  However, contact tracing poses risks of its
own, such as fear of stigma or discrimination based on health status, or the
risk that contact tracing systems could be repurposed for surveillance by
governments or individuals.  This makes location privacy paramount.

However, trust in functional capacity is also problematic. In an ideal world,
health authorities would have unlimited resources and perfect effectiveness
in deploying them. But in the real world, health authorities have limited
resources, are strained under the burden of dealing with the epidemic, or may
fail to respond adequately or effectively. Indeed, each of these
possibilities has already happened during the current epidemic. While no
technological system can properly compensate for institutional failure, a
system that is resilient to failure can potentially absorb slack and give
people agency to help themselves. For further reading on the relationship
between public health agencies and anonymous contact tracing protocols, see
[this shared research document](https://docs.google.com/document/d/16Kh4_Q_tmyRh0-v452wiul9oQAiTRj8AdZ5vcOJum9Y/edit#).

Moreover, a protocol that places additional burdens on health authorities
(e.g., requiring them to deploy complex cryptography like MPC or carefully
manage cryptographic key material) faces severe adoption barriers to one that
does not, so reducing trust requirements may allow accelerated deployment.

For these reasons, it seems preferable to design a protocol that does not
require participation by any health authority, but is optionally compatible
with health authorities that verify report integrity (e.g., by sending
reports to a portal that signs them on behalf of the health authority or
allowing the authorities to generate URLs that pass an authenticated
positive diagnosis result to an app).
Leaving the question of report integrity as an application-level concern
means that different applications can make different choices, while still
remaining interoperable. For instance, [CoEpi] allows users to self-report
symptoms, while [CovidWatch] trusts a health authority to attest to the
integrity of a positive test status.

This analysis lets us describe the structure and ideal functionality of a
contact tracing protocol. The protocol's interactions should fit into the
following phases:

- **Broadcast**: users generate and broadcast Contact Event Numbers (CENs) over
  Bluetooth to nearby devices.
- **Report**: a user uploads a packet of data to a server to send a report to
  all users they may have encountered in some time interval.
- **Scan**: users monitor data published by the server to learn whether they
  have received any reports.

Ideally, the protocol should have the following properties:

- **Server Privacy**: An honest-but-curious server should not learn information
  about any user's location or contacts.
- **Source Integrity**: Users cannot send reports to users they did not come
  in contact with or on behalf of other users.
- **Broadcast Integrity**: Users cannot broadcast CENs they did not generate.
- **No Passive Tracking**: A passive adversary monitoring Bluetooth connections
  should not be able to learn any information about the location of users who
  do not send reports.
- **Receiver Privacy**: Users who receive reports do not reveal information to
  anyone.
- **Reporter Privacy**: Users who send reports do not reveal information
  to users they did not come in contact with, and reveal only the time of
  contact to users they did come in contact with.  Note that in practice, the
  timing alone may still be sufficient for their contact to learn their
  identity (e.g., if their contact was only around one other person at the
  time).

Of these properties, broadcast integrity is very difficult to achieve,
because it requires authentication at the physical layer to prevent a user
from rebroadcasting CENs they observed from other users. However, the attack
it prevents is one where an adversary creates ghostly copies of legitimate
users, and this attack requires the adversary to go around with devices, so
it does not scale well. In what follows, we do not attempt to achieve
broadcast integrity.

## A strawman protocol

As a first attempt to formulate a protocol that satisfies these properties,
we consider a strawman protocol. All mobile devices running the app
periodically generate a random CEN, store the CEN, and broadcast it using
Bluetooth. At the same time, the app also listens for and records the CENs
generated by other devices. To send a report, the user (or a health authority
acting on their behalf) uploads the CENs she generated to a server, together
with a memo field containing application-specific report data. All users'
apps periodically download the list of reported CENs, then compare it with
the list of CENs they observed and recorded locally. The intersection of
these two lists is the set of positive contacts.

Intuitively, this provides server privacy, as the server only observes a list
of random numbers, and cannot correlate them with users or locations without
colluding with other users.  It prevents passive tracking, because all
identifiers are randomly generated and therefore unlinkable from each other.
It provides receiver privacy, because all users download the same list of
reported CENs and process it locally.  And if the list of CENs is batched
appropriately, users who send reports do not leak information beyond the time
of contact to users who observed the CENs.

However, this proposal does not provide source integrity. Because CENs have
no structure, nothing prevents a user from observing the CENs broadcast by
another user and then including them in a report to the server. Notice that
this is still a problem even in the setting where a health authority verifies
reports, because although they can attest to test results, they have no way
to verify the CENs. It also poses scalability issues, because the report
contains a list of every CEN the user broadcast over the reporting period,
and all users must download all reports.

## The CEN Protocol

To address the scalability issue, we change from purely random CENs to CENs
deterministically generated from some seed data. This reduces the size of the
report, because it can contain only the compact seed data rather than the
entire list of CENs. This change trades scalability for reporter privacy,
because CENs derived from the same report are linkable to each other.
However, this linkage is only possible by parties that have observed multiple
CENs from the same report, not by all users. Distinct reports are not
linkable, so users can submit multiple partial reports rather than a single
report for their entire history. The report rotation frequency adjusts the
tradeoff between reporter privacy and scalability.

To address the source integrity issue, we additionally bind the derived CENs
to a secret held by the user, and require that they prove knowledge of that
secret when submitting a report. This proof (in the form of a digital
signature) can be relayed to other users for public verifiability, or checked
only by the server.

**Report Key Generation**. The user-agent creates the *report authorization
key* `rak` and the *report verification key* `rvk` as the signing and
verification keys of a signature scheme.
Then it computes the initial *contact event key (CEK)* as
```
cek_0 ← H_cek(rak).
```
Each report can contain at most `2**16` CENs. `H_cek` is a domain-separated
hash function with 256 bits of output.

**CEK Ratchet**. Contact event keys support a *ratchet* operation:
```
cek_i ← H_cek(rvk || cek_{i-1}).
```
<<<<<<< HEAD
Where `||` denotes concatenation. As noted below, it is crucial that CEK
ratchet is  synchronized with MAC rotation at the Bluetooth layer to prevent
linkability attacks.
=======
Note: The "||" operator is used in cryptography to denote string concatenation.

As noted below, it is crucial that CEK ratchet is synchronized with MAC
rotation at the Bluetooth layer to prevent linkability attacks.
>>>>>>> b5df8299

**CEN Generation**. A contact event number is derived from a contact event 
key by computing
```
cen_i ← H_cen(le_u16(i) || cek_i),
```
where `H_cen` is a domain-separated hash function with 128 bits of output.

**Report Generation**. 
A user wishing to notify contacts they encountered over the period `j1` to `j2`
prepares a report as
```
report ← rvk || cek_{j1} || le_u16(j1) || le_u16(j2) || memo
```
where `memo` is a variable-length bytestring 2-257 bytes long whose structure
is described below. Then they use `rak` to produce `sig`, a signature over
`report`, and send `report || sig` to the server.

**Report Check**.
Anyone can verify the source integity of the report by checking `sig` over
`report` using the included `rvk`, recompute the CENs as
```
cen_j1 ← H_cen(le_u16(j1) || cek_{j1})
cek_{j1+1} ← H_cek(rvk || cek_{j1})
cen_{j1+1} ← H_cen(le_u16(j1+1) || cek_{j1+1})
...
```
and compare the recomputed CENs with their observations. The server can
optionally strip the trailing 64 byte `sig` from each report if client
verification is not important.

**Memo Structure**.
The memo field provides a compact space for freeform messages. This ensures
that the protocol is application-agnostic and extensible. For instance, the
memo field could contain a bitflag describing self-reported symptoms, in the
case of [CoEpi], or a signature verifying test results, in the case of
[CovidWatch].

The memo field is between 2 and 257 bytes and has the following
tag-length-value structure:
```
type: u8 || len: u8 || data: [u8; len]
```
The `data` field contains 0-255 bytes of data whose type is
encoded by the `type` field, which has the following meaning:
- `0x0`: CoEpi symptom report v1;
- `0x1`: CovidWatch test result v1;
- `0x2-0xfe`: reserved for allocations to applications on request;
- `0xff`: reserved (can be used to add more than 256 types later).

**Parameter Choices**. We implement 
* `H_cek` using SHA256 with domain separator `b"H_CEK"`;
* `H_cen` using SHA256 with domain separator `b"H_CEN"`;
* `rak` and `rvk` as the signing and verification keys of Ed25519.

These parameter choices result in signed reports of 134-389 bytes or unsigned
reports of 70-325 bytes, depending on the length of the memo field.

## CEN sharing with Bluetooth Low Energy

Applications following this protocol are based on iOS and Android applications
capability to broadcast a 128-bit Contact Event Number (CEN) using Bluetooth
Low Energy.  Current prototype implementations are using the following service
UUID and characteristic UUID:
```
service UUID = "C019"
characteristic UUID = "D61F4F27-3D6B-4B04-9E46-C9D2EA617F62"
```
Each device (Central) scans its environment and finds another device
(Peripheral) with the same service UUID, finding CEN in either the
Characteristic or ServiceData field.  Energy considerations may guide protocol
design so that scan frequencies are kept reasonable.  There are 4 key flows:

|  |  | How the Contact Event Number (CEN) Is Found |
|-------------|----------------|---------------------------------------------|
| iOS Central (C) | iOS Peripheral (P) | Central (C) connects to Peripheral (P) and reads the value of the characteristic. |
| Android (1) | Android (2) | 1 reads 2’s CEN from the ServiceData field of the Service Advertisement broadcast. Frequency of changing the CEN is 15 minutes.  |
| iOS (1) | Android (2) | This combination is equivalent to the Android-Android one from above.  |
| Android (1) | iOS (2) | To avoid using GATT client code on Anroid, for an Android device to receive a CEN from an iOS device, the iOS device connects as central and writes the value of the characteristic.  |

To work around the background discoverability issue on iOS, where two iOS devices can't discover each other if both are sleeping, Android devices act as a "bridge" and broadcast the CENs they receive via the characteristic write operation (4th combination from above).

Current open source implementations (MIT License) from CoEpi + CovidWatch
generating CENs locally and covering the communication for each of the above 4
key flows are being developed in the following repositories:

* https://github.com/Co-Epi/app-android
* https://github.com/Co-Epi/app-ios
* https://github.com/covid19risk/covidwatch-ios
* https://github.com/covid19risk/covidwatch-android
* [if you have a repository, please file a PR to add it here]

It is expected that the process to generate the 128-bit CEN will not vary
between different platforms, but the process of communicating CENs between
platforms has been reduced to working implementations in the above
repositories.

## Contributors

- Sourabh Niyogi <sourabh@wolk.com>,
- James Petrie,
- Scott Leibrand,
- Jack Gallagher,
- Hamish,
- Manu Eder <manulari@posteo.eu>,
- Zsombor Szabo,
- George Danezis (UCL),
- Ian Miers,
- Henry de Valence <hdevalence@hdevalence.ca>,
- Daniel Reusche,

[CoEpi]: https://www.coepi.org/
[CovidWatch]: https://www.covid-watch.org/

# Notes (to be merged with main document)

## Key rotation and compression factor

One important question is how frequently do we change the key. If it does not
change, then uploading the key on a positive test reveals all contacts a user
has ever had, even several months ago. On the other extreme, we could change
the key every time we generate a CEN, then we are back to the strawman random
CEN and the resulting scalability problems. What is an appropriate middle
ground?

## Rotation considerations

The key rotation interval must balance a trade off between security and
scalability. Consider, for example, rotating keys every day. This should result
in reasonable amounts of data being uploaded and downloaded. However, it means
any user who tested positive would associate all the CENs they broadcast in a
given day together by revealing the key that generated them. This has two
consequences: 1) other users could “compare notes” and see if they saw CENs
generated by the same key and therefore encountered the same person. 2) The
user could easily be tracked during that day by anyone who passively listens
for CENs and notes their locations. 

Discussions around the first concern concluded it was the less problematic of
the two attacks. To actively mount the attack would require users to actively
find each other, collude, and compare data. And the end result is being able to
infer they had contact with the same person. It is worth noting that this may
be possible for humans to do on their own in many cases, simply by comparing
who they have talked to, etc or looking at what time an encounter happened and
remembering where they were and who they were meeting. It is also likely that
the CoEpi app will allow users to locally store location history data to assist
with identifying where a contact occurred, and therefore how likely it was to
have represented a possible exposure. Since identifying such exposures is the
whole point of the app, recipients can be expected (by the users reporting
symptoms or test results) to receive and use such information for whatever
purposes they deem appropriate. Any inappropriate use of such information will
need to be avoided by social, not technological, means. 

However, the second issue is a major concern. BLE beacon tracking is already
used in some settings. Moreover, if contact tracing apps become ubiquitous,
enterprise solutions for tracking contacts for businesses and public spaces
will emerge rapidly. This will result in CENs being recorded in bulk and likely
aggregated in cloud managed services. In this setting then, linking 24 hours of
CENs together will be easy and equivalent to simply revealing a user’s location
history for that day (if they later report symptoms or a positive test). Worse,
due to the relative simplicity of re-identification attacks, it should be
fairly simple to link each 24 hour snippet of a user’s location history
together to compute a history over a week or more. Substantially shortening the
interval reduces this risk. It does not completely eliminate it, but as a
primary defense against BLE beacon tracking, re-keying intervals should be as
short as feasible. 

Note, however, re-keying is much less of a concern if contacts are made based
on symptom reports. If users are notified of the contact and their symptoms,
and the symptom descriptors are reasonably unique, then with high probability
all CENs which have a report containing the same symptoms are from the same
user. This is the same information that would be leaked by using a long
rekeying interval.

## Further considerations

In the setting where CENs are continuously broadcast, we must also choose the
rate at which we change from one CEN to another.  Again, the longer a CEN lasts
for, the greater the risk of tracking. In particular, in many settings it will
be easy to infer at the time that one CEN disappears and another appears that
they are the same device. This won’t be perfect, but if CENs change
infrequently, it need not be perfect to recover a pretty good trace of a user's
location history.

Finally, Bluetooth itself exposes a number of tracking opportunities due to the
handling of MAC addresses and other identifiers. Unfortunately, the degree to
which these are properly randomized varies considerably across devices, with
many devices not implementing strong privacy protections. See 
[this paper](https://arxiv.org/pdf/2003.11511.pdf) for an
overview on privacy issues. In all cases, the duration for which a CEN lasts
should be a multiple of the frequency with which MAC address and other
identifiers in the BLE protocol get randomized. For example, if the MAC address
changes every minute, then the CEN can change every minute, every 10 seconds,
or every second. But it cannot change every two minutes or change e.g. every 7
seconds. In the latter two cases, then when the MAC address changed, the CEN
would not. Anyone observing (MAC A, CEN 1), then (MAC B, CEN 1), then (MAC B,
CEN 2) can conclude they are all the same device because all identifiers don’t
change at the same time. This would entirely compromise Bluetooth privacy. 

## Attacks

### Linkage Attack
A [linkage attack](https://www.cis.upenn.edu/~aaroth/Papers/privacybook.pdf)
is the matching of anonymized records with non-anonymized records in a different
dataset. An example for our usecase would be: A user is only close to one other
person in a given timeframe. If they get notified of a revealed contact, they
know who it was. Generally: If the timeframe of a contact is revealed, and users
do out of band correlation, like taking notes/pictures, they can narrow down the
possible real identies of their contacts, which revealed. As long as the users
know which CENs are in the intersection, this can not be prevented.

### Replay Attack
An attacker collects CENs of others and rebroadcasts them, to impersonate another
user during the gossip phase. If not mitigated, they can at most produce as many
false positives as they could with an illegitimate reveal (i.e. they are not
infected). Since in the above proposal, the validity period of a CEN will be known 
after a reveal, this attack can only be executed in a short timeframe.

## Counting CEN collisions
With 128 Bit CENs, at a world population of 8bn, expected total collision count for 
all legitimately generated CENs from a two week timeframe (revealed and non-revealed), 
without sharding, is ~1.7e-13 (see [`collisions.jl`](./scripts/collisions.jl)).<|MERGE_RESOLUTION|>--- conflicted
+++ resolved
@@ -197,16 +197,9 @@
 ```
 cek_i ← H_cek(rvk || cek_{i-1}).
 ```
-<<<<<<< HEAD
-Where `||` denotes concatenation. As noted below, it is crucial that CEK
+where `||` denotes concatenation. As noted below, it is crucial that CEK
 ratchet is  synchronized with MAC rotation at the Bluetooth layer to prevent
 linkability attacks.
-=======
-Note: The "||" operator is used in cryptography to denote string concatenation.
-
-As noted below, it is crucial that CEK ratchet is synchronized with MAC
-rotation at the Bluetooth layer to prevent linkability attacks.
->>>>>>> b5df8299
 
 **CEN Generation**. A contact event number is derived from a contact event 
 key by computing
