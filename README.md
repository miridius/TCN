--- conflicted
+++ resolved
@@ -439,13 +439,8 @@
 handling of MAC addresses and other identifiers. Unfortunately, the degree to
 which these are properly randomized varies considerably across devices, with
 many devices not implementing strong privacy protections. See 
-<<<<<<< HEAD
 [this paper](https://petsymposium.org/2019/files/papers/issue3/popets-2019-0036.pdf)
 for an overview on privacy issues. In all cases, the duration for which a CEN lasts
-=======
-[this paper](https://arxiv.org/pdf/2003.11511.pdf) for an
-overview on privacy issues. In all cases, the duration for which a TCN lasts
->>>>>>> 6d5e2690
 should be a multiple of the frequency with which MAC address and other
 identifiers in the BLE protocol get randomized. For example, if the MAC address
 changes every minute, then the TCN can change every minute, every 10 seconds,
@@ -474,7 +469,6 @@
 infected). Since in the above proposal, the validity period of a TCN will be known 
 after a reveal, this attack can only be executed in a short timeframe.
 
-<<<<<<< HEAD
 ### Address Carryover Attack
 An [address-carryover](https://petsymposium.org/2019/files/papers/issue3/popets-2019-0036.pdf)
 is possible when the rotation periods of Bluetooth MAC address and TCN are not
@@ -493,9 +487,4 @@
 ## Counting CEN collisions
 With 128 Bit CENs, at a world population of 8bn, expected total collision count for 
 all legitimately generated CENs from a two week timeframe (revealed and non-revealed), 
-=======
-## Counting TCN collisions
-With 128 Bit TCNs, at a world population of 8bn, expected total collision count for 
-all legitimately generated TCNs from a two week timeframe (revealed and non-revealed), 
->>>>>>> 6d5e2690
 without sharding, is ~1.7e-13 (see [`collisions.jl`](./scripts/collisions.jl)).